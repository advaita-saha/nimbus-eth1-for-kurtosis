--- conflicted
+++ resolved
@@ -22,13 +22,6 @@
   const
     NS_DEFAULT = "default"
     NS_OTHER = "other"
-<<<<<<< HEAD
-    key = [0'u8, 1, 2, 3]
-    value = [3'u8, 2, 1, 0]
-    value2 = [5'u8, 2, 1, 0]
-    key2 = [255'u8, 255]
-=======
->>>>>>> 799acf30
 
   test "RocksStoreRef KvStore interface":
     let tmp = getTempDir() / "nimbus-test-db"
